<<<<<<< HEAD
0.002   2018-11-29 (PERLANCAR)

	- Rename module/dist from Finance::GDAX::Lite to
	  Finance::CoinbasePro::Lite.
=======
0.002   2018-06-11 (PERLANCAR)

	- [ux] Include message in response reason, so it's immediately seen
	  in CLI error message.
>>>>>>> 71bf3b6f


0.001   2018-02-14 (PERLANCAR)

        - First, early release.<|MERGE_RESOLUTION|>--- conflicted
+++ resolved
@@ -1,14 +1,13 @@
-<<<<<<< HEAD
-0.002   2018-11-29 (PERLANCAR)
+0.003   2018-11-29 (PERLANCAR)
 
 	- Rename module/dist from Finance::GDAX::Lite to
 	  Finance::CoinbasePro::Lite.
-=======
+
+
 0.002   2018-06-11 (PERLANCAR)
 
 	- [ux] Include message in response reason, so it's immediately seen
 	  in CLI error message.
->>>>>>> 71bf3b6f
 
 
 0.001   2018-02-14 (PERLANCAR)
